--- conflicted
+++ resolved
@@ -99,15 +99,7 @@
 
 ### Practical limitations
 
-<<<<<<< HEAD
-1. The implemented algorithm reads both sparse and dense data. However, it is not optimized for
-=======
-1. The tree implementation stores an `Array[Double]` of size *O(#features \* #splits \* 2^maxDepth)*
-   in memory for aggregating histograms over partitions. The current implementation might not scale
-   to very deep trees since the memory requirement grows exponentially with tree depth.
-2. The implemented algorithm reads both sparse and dense data. However, it is not optimized for
->>>>>>> 52008722
-   sparse input.
+1. The implemented algorithm reads both sparse and dense data. However, it is not optimized for sparse input.
 2. Python is not supported in this release.
 
 ## Examples
